--- conflicted
+++ resolved
@@ -7,72 +7,6 @@
     The browser the web_surfer accesses is also controlled by the user.
     You have access to a team of agents who can help you answer questions and complete tasks.
 
-<<<<<<< HEAD
-The date today is: {date_today}
-
-## 🎨 **INTELLIGENT IMAGE GENERATION PLANNING**
-
-### ✅ **Simple Image Generation (Single Step)**:
-Use ONE step with image_generator for SIMPLE requests like:
-- "Draw a cat"
-- "Generate a logo"
-- "Create an image of X"
-- Pure visual content with NO additional requirements
-
-### 🎯 **Complex Multi-Step Tasks (Full Planning)**:
-Use FULL multi-step planning for COMPLEX requests that include:
-- **Research + Image**: Reading websites + generating images
-- **Documentation**: Creating markdown, HTML, PDF outputs  
-- **Product Development**: Descriptions, introductions, comprehensive deliverables
-- **Analysis + Visualization**: Data processing + image creation
-- **Multiple deliverables**: Any request asking for several outcomes
-
-### 📝 **Planning Decision Logic**:
-**ASK YOURSELF**: "Does the user want ONLY an image, or do they want a complete solution with multiple components?"
-
-**Examples of COMPLEX requests requiring FULL planning**:
-- "Generate a camera image AND write a product introduction"
-- "Create a design AND format it in HTML AND convert to PDF"
-- "Research topic X, generate visuals, and create documentation"
-- "Read website Y, create images based on info, write summary"
-
-### 🚫 **DO NOT over-simplify complex requests**:
-- Respect user's full requirements
-- Don't reduce multi-step tasks to single steps
-- Consider ALL user specifications, not just the image part
-
-## 🌐 **ENHANCED PLANNING APPROACH**
-
-For all tasks, follow these rigorous planning principles:
-
-### 📋 **TASK ANALYSIS FRAMEWORK**:
-1. **Requirements Identification**: Extract ALL user requirements (image generation, research, document creation, format conversion)
-2. **Dependency Mapping**: Identify which steps depend on others (research before writing, images before document assembly)
-3. **Agent Assignment Logic**: Match each task to the most appropriate agent based on capability
-4. **Output Format Planning**: Ensure final deliverables match user specifications exactly
-
-### 🔄 **LOGICAL STEP SEQUENCING**:
-**ALWAYS follow this logical order for complex requests**:
-1. **Information Gathering FIRST** → web_surfer research
-2. **Content Generation SECOND** → image_generator for visuals  
-3. **Document Creation THIRD** → coder_agent for text processing
-4. **Format Conversion LAST** → coder_agent for final output
-
-### 🎯 **AGENT SELECTION RULES**:
-- **web_surfer**: Online research, website access, information gathering
-- **image_generator**: ONLY for creating/generating images, visuals, diagrams
-- **coder_agent**: Document creation, file processing, format conversion (markdown→HTML→PDF)
-- **file_surfer**: Reading existing files only
-
-### ⚠️ **CRITICAL PLANNING RULES**:
-- **NEVER combine research + generation in one step** - separate these clearly
-- **ALWAYS sequence dependencies** - research before content creation
-- **ONE AGENT PER STEP** - don't mix agent responsibilities
-- **SPECIFIC DELIVERABLES** - each step must have clear output expectations
-
-Remember: Logical sequencing and clear agent assignment are essential for successful execution.
-"""
-=======
     The date today is: {date_today}
 """
 
@@ -111,6 +45,40 @@
     Here is the plan to follow as best as possible:
     \\n\\n
     {plan}
+"""
+
+# 🔧 自定义增强：智能图像生成规划指南
+ENHANCED_IMAGE_GENERATION_PLANNING = """
+## 🎨 **INTELLIGENT IMAGE GENERATION PLANNING**
+
+### ✅ **Simple Image Generation (Single Step)**:
+Use ONE step with image_generator for SIMPLE requests like:
+- "Draw a cat"
+- "Generate a logo"
+- "Create an image of X"
+- Pure visual content with NO additional requirements
+
+### 🎯 **Complex Multi-Step Tasks (Full Planning)**:
+Use FULL multi-step planning for COMPLEX requests that include:
+- **Research + Image**: Reading websites + generating images
+- **Documentation**: Creating markdown, HTML, PDF outputs  
+- **Product Development**: Descriptions, introductions, comprehensive deliverables
+- **Analysis + Visualization**: Data processing + image creation
+- **Multiple deliverables**: Any request asking for several outcomes
+
+### 📝 **Planning Decision Logic**:
+**ASK YOURSELF**: "Does the user want ONLY an image, or do they want a complete solution with multiple components?"
+
+**Examples of COMPLEX requests requiring FULL planning**:
+- "Generate a camera image AND write a product introduction"
+- "Create a design AND format it in HTML AND convert to PDF"
+- "Research topic X, generate visuals, and create documentation"
+- "Read website Y, create images based on info, write summary"
+
+### 🚫 **DO NOT over-simplify complex requests**:
+- Respect user's full requirements
+- Don't reduce multi-step tasks to single steps
+- Consider ALL user specifications, not just the image part
 """
 
 
@@ -203,6 +171,9 @@
 
             The title should be a short one sentence description of the step.
 
+            Each step should have a title and details field.
+
+            The title should be a short one sentence description of the step.
             The details should be a detailed description of the step. The details should be concise and directly describe the action to be taken.
             The details should start with a brief recap of the title. We then follow it with a new line. We then add any additional details without repeating information from the title. We should be concise but mention all crucial details to allow the human to verify the step.
 
@@ -225,7 +196,6 @@
             - details: "Locate the menu of the second restaurant. \\n After excluding the first restaurant, search for another well-reviewed establishment in 98052, ensuring it has a different cuisine type for variety, then collect and format its menu information."
             - step_type: "PlanStep"
             - agent_name: "web_surfer"
->>>>>>> c65c815a
 
             Step 3:
             - title: "Locate the menu of the third restaurant"
@@ -342,17 +312,7 @@
 
             Example 2:
 
-<<<<<<< HEAD
-Helpful tips:
-- When creating the plan you only need to add a step to the plan if it requires a different agent to be completed, or if the step is very complicated and can be split into two steps.
-- **CRITICAL**: Image generation MUST always be a separate step using image_generator agent - NEVER combine with other tasks.
-- **MANDATORY SEPARATION**: If the request includes "generate image", "create image", "draw", or visual creation - this MUST be a dedicated image_generator step.
-- Aim for a plan with the least number of steps possible, BUT always separate image generation.
-- Use a search engine or platform to find the information you need. For instance, if you want to look up flight prices, use a flight search engine like Bing Flights. However, your final answer should not stop with a Bing search only.
-- If there are images attached to the request, use them to help you complete the task and describe them to the other agents in the plan.
-=======
             User request: "Execute the starter code for the autogen repo"
->>>>>>> c65c815a
 
             Step 1:
             - title: "Locate the starter code for the autogen repo"
@@ -385,42 +345,12 @@
             - agent_name: "web_surfer"
 
 
-<<<<<<< HEAD
-Your plan should be a logically sequenced series of steps that will complete the task efficiently.
-
-### 🔧 **ENHANCED STEP PLANNING REQUIREMENTS**:
-
-**Each step MUST have**:
-- **title**: Clear, specific one-sentence description
-- **details**: Concise but complete action description (max 2 sentences)
-- **agent_name**: Exactly one agent assigned per step
-
-**Step Quality Standards**:
-- **ATOMIC**: Each step accomplishes ONE clear objective
-- **SEQUENTIAL**: Steps build on previous results logically
-- **SPECIFIC**: Clear deliverables and success criteria
-- **AGENT-FOCUSED**: Matched to agent capabilities
-
-**🚨 MANDATORY Planning Sequence for Multi-Modal Requests**:
-1. **Research Phase**: web_surfer gathers information from specified sources
-2. **🎨 GENERATION PHASE (CRITICAL)**: image_generator creates required visuals - NEVER skip this for visual requests!
-3. **Compilation Phase**: coder_agent creates markdown document with research findings AND integrates generated images
-4. **Formatting Phase**: coder_agent converts markdown → HTML → PDF
-
-**⚠️ CRITICAL RULE**: If user requests ANY visual content ("generate image", "create picture", "draw", "360相机图"), Generation Phase with image_generator is MANDATORY.
-
-**Step Description Format**:
-- **Title**: Brief recap of the action (what will be done)
-- **Details**: Start with title recap + newline + specific implementation details
-- **Agent**: Must match capability (web_surfer/image_generator/coder_agent/file_surfer)
-=======
             Example 4:
 
             User request: "Can you paraphrase the following sentence: 'The quick brown fox jumps over the lazy dog'"
 
             You should not provide a plan for this request. Instead, just answer the question directly.
 
->>>>>>> c65c815a
 
             Helpful tips:
             - If the plan needs information from the user, try to get that information before creating the plan.
@@ -431,7 +361,10 @@
             - If there are images attached to the request, use them to help you complete the task and describe them to the other agents in the plan.
         """
 
-    return base_message + step_types_section + examples_section
+    # 🔧 自定义增强：添加智能图像生成指南到规划消息中
+    enhanced_planning = ENHANCED_IMAGE_GENERATION_PLANNING
+
+    return base_message + step_types_section + examples_section + enhanced_planning
 
 
 def get_orchestrator_system_message_planning_autonomous(
@@ -447,28 +380,6 @@
     You have access to a team of agents who can help you answer questions and complete tasks.
     You are primarily a planner, and so you can devise a plan to do anything. 
 
-<<<<<<< HEAD
-{{
-"response": "a complete response to the user request for Case 1.",
-"task": "a complete description of the task requested by the user",
-"plan_summary": "a complete summary of the plan if a plan is needed, otherwise an empty string",
-"needs_plan": boolean,
-"steps":
-[
-{{
-    "title": "title of step 1",
-    "details": "recap the title in one short sentence \\n remaining details of step 1",
-    "agent_name": "the name of the agent that should complete the step"
-}},
-{{
-    "title": "title of step 2",
-    "details": "recap the title in one short sentence \\n remaining details of step 2",
-    "agent_name": "the name of the agent that should complete the step"
-}}
-]
-}}
-"""
-=======
     The date today is: {date_today}
 
     You have access to the following team members that can help you address the request each with unique expertise:
@@ -620,7 +531,6 @@
             - title: "Locate the menu of the first restaurant"
             - details: "Locate the menu of the first restaurant. \\n Search for top-rated restaurants in the 98052 area, select one with good reviews and an accessible menu, then extract and format the menu information."
             - agent_name: "web_surfer"
->>>>>>> c65c815a
 
             Step 2:
             - title: "Locate the menu of the second restaurant"
@@ -830,21 +740,7 @@
 
     {task}
 
-<<<<<<< HEAD
-We need to find a new plan to tackle the task that addresses the failures in trying to complete the task previously.
-
-IMPORTANT FOR REPLANNING:
-- Keep the ORIGINAL scope and requirements of the user's request
-- Do NOT simplify or reduce the task scope during replanning
-- If the original task had multiple components (e.g., image generation + documentation + conversion), maintain ALL components
-- Only change the approach/method, not the final deliverables
-- Ensure the new plan still addresses the COMPLETE user request
-"""
-    + ORCHESTRATOR_PLAN_PROMPT_JSON
-)
-=======
     The plan we have tried to complete is:
->>>>>>> c65c815a
 
     {plan}
 
@@ -882,134 +778,6 @@
         # Add SentinelPlanStep-aware section
         step_type_section = """
 
-<<<<<<< HEAD
-🔧 **ENHANCED GUIDANCE FOR AGENT TASK ALLOCATION**:
-
-**FOR WEB ACCESS TASKS** (visiting websites, reading online content):
-- **PRIMARY**: Use "web_surfer" for accessing te720.com or any website
-- **FALLBACK**: If web_surfer reports connection errors (ERR_CONNECTION_CLOSED), proceed based on available information
-- **ERROR HANDLING**: If website is inaccessible, guide agents to use general knowledge or alternative sources
-
-**FOR DOCUMENT CREATION WORKFLOW** (markdown→HTML→PDF conversion):
-- **STEP 1**: Information Collection → Use "web_surfer" first, then proceed with available data
-- **STEP 2**: Markdown Creation → Use "coder_agent" to create .md files with structured content
-- **STEP 3**: HTML Conversion → Use "coder_agent" to convert markdown to styled HTML with embedded CSS
-- **STEP 4**: PDF Generation → Use "coder_agent" to convert HTML to PDF using weasyprint
-- **PURPOSE CLARITY**: 
-  * Markdown: For mobile-friendly temporary information gathering and note-taking
-  * HTML: For proper layout, styling, and image embedding in documents  
-  * PDF: For final sharing and presentation in standard distribution format
-
-**FOR IMAGE INTEGRATION**:
-- Images generated should be referenced in markdown and embedded in HTML layout
-- HTML conversion must include proper image placement and styling
-- Final PDF should contain all images properly positioned
-
-To make progress on the request, please answer the following questions, including necessary reasoning:
-
-    - is_current_step_complete: Is the current step complete? **🔧 ENHANCED SEMANTIC COMPLETION LOGIC**: Only mark as complete if you have concrete evidence that the step's objective has been achieved:
-        
-        **ENHANCED TASK-SPECIFIC COMPLETION DETECTION**:
-        • **For web access/research steps**: Look for specific completion signals:
-          - ✅ 当前步骤已完成 / ✅ STEP COMPLETED (successful access)
-          - ⚠️ 当前步骤因错误完成 / ⚠️ STEP COMPLETED WITH ERRORS (connection errors handled)
-          - 🔄 当前步骤通过替代方案完成 / 🔄 STEP COMPLETED VIA ALTERNATIVE (alternative sources used)
-          - Must show gathered information, facts, or data from target sources OR reasonable alternatives
-          - **🔧 NEW**: WebSurfer actions like "clicked", "visited", "accessed" with product-related content
-          - **🔧 NEW**: Any mention of "te720.com", "360 camera", "全景相机" with successful navigation
-          
-        • **For image generation steps**: Look for explicit completion confirmations:
-          - "图像生成任务已完成" / "image generation complete"
-          - "图像已成功生成" / "successfully generated"
-          - "生成完成" / "generation completed"
-          
-        • **For document creation steps**: Look for file creation evidence:
-          - "文档创建任务已完成" / "document creation completed"
-          - "文件已保存" / "file saved"
-          - "保存为filename.md" / "saved as filename.md"
-          - Explicit file creation confirmations with filenames
-          
-        • **For HTML conversion steps**: Look for conversion completion:
-          - "HTML文档创建任务已完成" / "html document creation completed"
-          - "转换为HTML完成" / "html conversion completed"
-          - "html文件已创建" / "html file created"
-          
-        • **For PDF generation steps**: Look for final output confirmation:
-          - "PDF文档创建任务已完成" / "pdf document creation completed"
-          - "PDF文件生成完成" / "pdf generation completed"
-          - "转换完成" / "conversion completed"
-          
-        **STRICT INCOMPLETION DETECTION**:
-        • **GENERIC HELP RESPONSES** are NEVER complete: "我理解您需要", "Let me help you", "How can I assist", "我可以帮助您"
-        • **PLANNING RESPONSES** are NEVER complete: "为了创建", "Let me create", "I will help you create"
-        • **QUESTION RESPONSES** are NEVER complete: Responses asking for more information or clarification
-        • **LOOP DETECTION**: If agent repeats similar responses >2 times without progress, mark incomplete
-        • **SHORT RESPONSES**: Responses <50 characters are typically generic and incomplete
-
-    - need_to_replan: Do we need to create a new plan? **ENHANCED REPLAN LOGIC**:
-        • True if user has sent new instructions that significantly change the task scope
-        • True if current plan is stuck in loops with no progress after multiple attempts
-        • True if critical resources (like required websites) are permanently inaccessible and no viable alternatives exist
-        • **False for temporary setbacks**: Web connection errors, minor tool issues - continue with alternative approaches
-        • **False for workflow progression**: When moving through markdown→HTML→PDF steps as planned
-        • Most of the time we don't need a new plan - adapt and continue
-
-    - instruction_or_question: **🔧 ENHANCED TASK-SPECIFIC INSTRUCTIONS WITH CLEAR BOUNDARIES**:
-        • **FOR AUTONOMOUS WEB RESEARCH TASKS**: 
-          - "Visit te720.com and autonomously gather information about their 360 panoramic cameras. AUTONOMOUS MODE: Navigate and click freely without approval requests for research purposes. LIMIT: Maximum 3-4 page interactions. GOAL: Find product images and basic technical specifications (lens count, resolution, key features). AUTONOMOUS COMPLETION: Use stop_action with ✅ 当前步骤已完成 when you have sufficient product info for image generation reference."
-          
-        • **FOR AUTONOMOUS PRODUCT RESEARCH**: 
-          - "Autonomously browse te720.com product pages to understand 360Anywhere camera design. AUTONOMOUS MODE: Navigate freely without approval for research. STRATEGY: Visit main product page → check 1-2 product detail sections → stop with findings. EFFICIENCY: Avoid repetitive clicking. AUTONOMOUS COMPLETION: Stop when you can describe the camera's 4-lens configuration."
-          
-        • **FOR AUTONOMOUS IMAGE REFERENCE GATHERING**: 
-          - "Autonomously find reference images of 360 panoramic cameras on te720.com. AUTONOMOUS MODE: Navigate and click without approval requests. LIMIT: 2-3 navigation actions maximum. GOAL: Visual understanding of 4-lens camera design. AUTONOMOUS COMPLETION: Stop immediately when you can see product images in viewport."
-        
-        • **FOR WEB ACCESS WITH ERRORS**: "The website te720.com appears to be inaccessible (connection error). Please create a comprehensive product introduction for 360 panoramic cameras using your general knowledge about professional 360-degree cameras with 4-lens configurations. Focus on key specifications, features, and use cases."
-        
-        • **FOR DOCUMENT CREATION WITH WORKFLOW AWARENESS**: 
-          - For markdown: "Create a detailed product introduction document in markdown format (.md file) including: [specific content requirements]. Save the file with a clear name like 'camera_introduction.md'. The markdown will later be converted to HTML for styling and then to PDF for final distribution."
-          - For HTML conversion: "Convert the existing markdown file to a styled HTML document with embedded CSS for professional presentation. Include proper typography, spacing, and image placement. This HTML will be the foundation for the final PDF output."
-          - For PDF generation: "Convert the styled HTML document to a final PDF for distribution. Ensure all images are properly embedded and the layout is optimized for sharing."
-        
-        • **FOR IMAGE INTEGRATION**: "Generate/reference the 360 camera image and ensure it's properly integrated into the document workflow - markdown content, HTML layout, and final PDF output."
-        
-        • **CONTEXT COLLECTION**: Always reference information gathered from previous steps, especially image generation results and any research data collected. PROVIDE CLEAR TASK BOUNDARIES to prevent over-exploration.
-
-    - agent_name: **🔧 UNIFIED AGENT SELECTION LOGIC** from the list: {names}
-        **TASK-SPECIFIC AGENT ASSIGNMENT** (using enhanced allocation logic):
-        • **"web_surfer"**: Website access, online research, browsing te720.com or any URL
-          - Will provide completion signals: ✅ 当前步骤已完成, ⚠️ 当前步骤因错误完成, 🔄 当前步骤通过替代方案完成
-          - Handles connection errors gracefully with alternative approaches
-          
-        • **"coder_agent"**: ALL document creation and processing tasks
-          - Markdown file creation (.md files)
-          - HTML conversion and styling  
-          - PDF generation and formatting
-          - Code execution and file operations
-          - Provides clear completion confirmations with file evidence
-          
-        • **"image_generator"**: **ONLY FOR IMAGE/VISUAL GENERATION TASKS**
-          - **ALWAYS USE FOR**: Generating, creating, drawing, or producing images
-          - **SPECIFIC TASKS**: 360 camera images, diagrams, illustrations, CG-style images
-          - **KEYWORDS**: "Generate", "Create", "Draw", "Image", "Picture", "Visual", "CG"
-          - **CRITICAL**: If step mentions "Generate image" or "Create image" → ALWAYS use "image_generator"
-          - Provides explicit completion signals: "图像生成任务已完成"
-          
-        • **"file_surfer"**: Existing file operations
-          - Reading, examining, and manipulating existing files
-          
-        **WORKFLOW CONSISTENCY**: For document workflows (markdown→HTML→PDF), consistently assign all steps to "coder_agent" for seamless processing
-
-    - progress_summary: **COMPREHENSIVE PROGRESS TRACKING**:
-        • Document ALL information gathered from successful operations
-        • Note any error conditions encountered (like website connection failures) and how they were handled
-        • Track workflow progression through markdown→HTML→PDF stages
-        • Include image generation status and integration progress
-        • Maintain context for agents about what content is available for document creation
-        • Highlight any workarounds or alternative approaches used when original plans faced obstacles
-
-Important: it is important to obey the user request and any messages they have sent previously. When websites are inaccessible, proceed with alternative information sources but continue the overall workflow.
-=======
         Step Type: {step_type}
 
         agent_name: {agent_name}
@@ -1017,34 +785,16 @@
         And we have assembled the following team:
 
         {team}
->>>>>>> c65c815a
 
         The browser the web_surfer accesses is also controlled by the user.
 
         IMPORTANT: The current step is a {step_type}. This affects how you should handle completion:
 
-<<<<<<< HEAD
-    {{
-        "is_current_step_complete": {{
-            "reason": string,
-            "answer": boolean
-        }},
-        "need_to_replan": {{
-            "reason": string,
-            "answer": boolean
-        }},
-        "instruction_or_question": {{
-            "answer": string,
-            "agent_name": string (the name of the agent that should complete the step from {{names}})
-        }},
-        "progress_summary": "a summary of the progress made so far"
-=======
         ## For PlanStep:
         - These are immediate, short-term tasks that should complete quickly
         - Mark as complete when the task has been accomplished
         - Provide standard instructions to the agent
         - Progress to the next step once the task is done
->>>>>>> c65c815a
 
         ## For SentinelPlanStep:
         - These are long-running monitoring or waiting tasks
